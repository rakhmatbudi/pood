<?xml version="1.0" encoding="utf-8"?>
<androidx.constraintlayout.widget.ConstraintLayout xmlns:android="http://schemas.android.com/apk/res/android"
    xmlns:app="http://schemas.android.com/apk/res-auto"
    xmlns:tools="http://schemas.android.com/tools"
    android:layout_width="match_parent"
    android:layout_height="match_parent"
    android:background="?attr/colorSurface"
    tools:context=".LoginActivity">

    <androidx.constraintlayout.widget.Guideline
        android:id="@+id/guideline_top"
        android:layout_width="wrap_content"
        android:layout_height="wrap_content"
        android:orientation="horizontal"
        app:layout_constraintGuide_percent="0.15" />

    <ImageView
        android:id="@+id/logo"
<<<<<<< HEAD
        android:layout_width="100dp"
        android:layout_height="100dp"
=======
        android:layout_width="120dp"
        android:layout_height="120dp"
        android:layout_marginTop="32dp"
>>>>>>> 09ab81dd
        android:src="@drawable/logo_dark"
        android:contentDescription="@string/app_logo"
        app:layout_constraintEnd_toEndOf="parent"
        app:layout_constraintStart_toStartOf="parent"
        app:layout_constraintTop_toTopOf="@+id/guideline_top" />

    <TextView
        android:id="@+id/title_text_view"
        android:layout_width="wrap_content"
        android:layout_height="wrap_content"
        android:layout_marginTop="24dp"
        android:text="@string/restaurant_management"
        android:textAppearance="?attr/textAppearanceHeadline5"
        android:textColor="?attr/colorOnSurface"
        app:layout_constraintEnd_toEndOf="parent"
        app:layout_constraintStart_toStartOf="parent"
        app:layout_constraintTop_toBottomOf="@+id/logo" />

    <TextView
        android:id="@+id/subtitle_text_view"
        android:layout_width="wrap_content"
        android:layout_height="wrap_content"
        android:layout_marginTop="8dp"
        android:text="@string/login_to_continue"
        android:textAppearance="?attr/textAppearanceBody1"
        android:textColor="?attr/colorOnSurface"
        android:alpha="0.7"
        app:layout_constraintEnd_toEndOf="parent"
        app:layout_constraintStart_toStartOf="parent"
        app:layout_constraintTop_toBottomOf="@+id/title_text_view" />

    <com.google.android.material.textfield.TextInputLayout
        android:id="@+id/email_layout"
        style="@style/Widget.MaterialComponents.TextInputLayout.OutlinedBox"
        android:layout_width="0dp"
        android:layout_height="wrap_content"
        android:layout_marginTop="48dp"
        android:layout_marginStart="24dp"
        android:layout_marginEnd="24dp"
        android:hint="@string/email"
        app:endIconMode="clear_text"
        app:layout_constraintEnd_toEndOf="parent"
        app:layout_constraintStart_toStartOf="parent"
        app:layout_constraintTop_toBottomOf="@+id/subtitle_text_view">

        <com.google.android.material.textfield.TextInputEditText
            android:id="@+id/email_edit_text"
            android:layout_width="match_parent"
            android:layout_height="wrap_content"
            android:inputType="textEmailAddress" />
    </com.google.android.material.textfield.TextInputLayout>

    <com.google.android.material.textfield.TextInputLayout
        android="http://schemas.android.com/apk/res/android"
        android:id="@+id/password_layout"
        style="@style/Widget.MaterialComponents.TextInputLayout.OutlinedBox"
        android:layout_width="0dp"
        android:layout_height="wrap_content"
        android:layout_marginTop="16dp"
        android:layout_marginStart="24dp"
        android:layout_marginEnd="24dp"
        android:hint="@string/password"
        app:endIconMode="password_toggle"
        app:layout_constraintEnd_toEndOf="parent"
        app:layout_constraintStart_toStartOf="parent"
        app:layout_constraintTop_toBottomOf="@+id/email_layout">

        <com.google.android.material.textfield.TextInputEditText
            android:id="@+id/password_edit_text"
            android:layout_width="match_parent"
            android:layout_height="wrap_content"
            android:inputType="textPassword" />
    </com.google.android.material.textfield.TextInputLayout>

    <Button
        android:id="@+id/login_button"
        style="@style/Widget.MaterialComponents.Button.UnelevatedButton"
        android:layout_width="0dp"
        android:layout_height="wrap_content"
        android:layout_marginTop="32dp"
        android:layout_marginStart="24dp"
        android:layout_marginEnd="24dp"
        android:paddingVertical="14dp"
        android:text="@string/login"
        android:textAppearance="?attr/textAppearanceButton"
        app:cornerRadius="8dp"
        app:layout_constraintEnd_toEndOf="parent"
        app:layout_constraintStart_toStartOf="parent"
        app:layout_constraintTop_toBottomOf="@+id/password_layout" />

    <TextView
        android:id="@+id/forgot_password_text_view"
        android:layout_width="wrap_content"
        android:layout_height="wrap_content"
        android:layout_marginTop="16dp"
        android:text="@string/forgot_password"
        android:textAppearance="?attr/textAppearanceBody2"
        android:textColor="?attr/colorPrimary"
        android:clickable="true"
        android:focusable="true"
        android:background="?attr/selectableItemBackground"
        android:padding="8dp"
        app:layout_constraintEnd_toEndOf="parent"
        app:layout_constraintStart_toStartOf="parent"
        app:layout_constraintTop_toBottomOf="@+id/login_button" />

    <ProgressBar
        android:id="@+id/progress_bar"
        style="?android:attr/progressBarStyle"
        android:layout_width="wrap_content"
        android:layout_height="wrap_content"
        android:visibility="gone"
        app:layout_constraintBottom_toBottomOf="parent"
        app:layout_constraintEnd_toEndOf="parent"
        app:layout_constraintStart_toStartOf="parent"
        app:layout_constraintTop_toTopOf="parent" />

</androidx.constraintlayout.widget.ConstraintLayout><|MERGE_RESOLUTION|>--- conflicted
+++ resolved
@@ -4,70 +4,42 @@
     xmlns:tools="http://schemas.android.com/tools"
     android:layout_width="match_parent"
     android:layout_height="match_parent"
-    android:background="?attr/colorSurface"
+    android:padding="16dp"
     tools:context=".LoginActivity">
-
-    <androidx.constraintlayout.widget.Guideline
-        android:id="@+id/guideline_top"
-        android:layout_width="wrap_content"
-        android:layout_height="wrap_content"
-        android:orientation="horizontal"
-        app:layout_constraintGuide_percent="0.15" />
 
     <ImageView
         android:id="@+id/logo"
-<<<<<<< HEAD
-        android:layout_width="100dp"
-        android:layout_height="100dp"
-=======
         android:layout_width="120dp"
         android:layout_height="120dp"
         android:layout_marginTop="32dp"
->>>>>>> 09ab81dd
         android:src="@drawable/logo_dark"
         android:contentDescription="@string/app_logo"
         app:layout_constraintEnd_toEndOf="parent"
         app:layout_constraintStart_toStartOf="parent"
-        app:layout_constraintTop_toTopOf="@+id/guideline_top" />
+        app:layout_constraintTop_toTopOf="parent" />
 
     <TextView
         android:id="@+id/title_text_view"
         android:layout_width="wrap_content"
         android:layout_height="wrap_content"
-        android:layout_marginTop="24dp"
+        android:layout_marginTop="16dp"
         android:text="@string/restaurant_management"
-        android:textAppearance="?attr/textAppearanceHeadline5"
-        android:textColor="?attr/colorOnSurface"
+        android:textSize="24sp"
+        android:textStyle="bold"
         app:layout_constraintEnd_toEndOf="parent"
         app:layout_constraintStart_toStartOf="parent"
         app:layout_constraintTop_toBottomOf="@+id/logo" />
 
-    <TextView
-        android:id="@+id/subtitle_text_view"
-        android:layout_width="wrap_content"
-        android:layout_height="wrap_content"
-        android:layout_marginTop="8dp"
-        android:text="@string/login_to_continue"
-        android:textAppearance="?attr/textAppearanceBody1"
-        android:textColor="?attr/colorOnSurface"
-        android:alpha="0.7"
-        app:layout_constraintEnd_toEndOf="parent"
-        app:layout_constraintStart_toStartOf="parent"
-        app:layout_constraintTop_toBottomOf="@+id/title_text_view" />
-
     <com.google.android.material.textfield.TextInputLayout
         android:id="@+id/email_layout"
         style="@style/Widget.MaterialComponents.TextInputLayout.OutlinedBox"
-        android:layout_width="0dp"
+        android:layout_width="match_parent"
         android:layout_height="wrap_content"
         android:layout_marginTop="48dp"
-        android:layout_marginStart="24dp"
-        android:layout_marginEnd="24dp"
         android:hint="@string/email"
-        app:endIconMode="clear_text"
         app:layout_constraintEnd_toEndOf="parent"
         app:layout_constraintStart_toStartOf="parent"
-        app:layout_constraintTop_toBottomOf="@+id/subtitle_text_view">
+        app:layout_constraintTop_toBottomOf="@+id/title_text_view">
 
         <com.google.android.material.textfield.TextInputEditText
             android:id="@+id/email_edit_text"
@@ -77,14 +49,11 @@
     </com.google.android.material.textfield.TextInputLayout>
 
     <com.google.android.material.textfield.TextInputLayout
-        android="http://schemas.android.com/apk/res/android"
         android:id="@+id/password_layout"
         style="@style/Widget.MaterialComponents.TextInputLayout.OutlinedBox"
-        android:layout_width="0dp"
+        android:layout_width="match_parent"
         android:layout_height="wrap_content"
         android:layout_marginTop="16dp"
-        android:layout_marginStart="24dp"
-        android:layout_marginEnd="24dp"
         android:hint="@string/password"
         app:endIconMode="password_toggle"
         app:layout_constraintEnd_toEndOf="parent"
@@ -100,35 +69,16 @@
 
     <Button
         android:id="@+id/login_button"
-        style="@style/Widget.MaterialComponents.Button.UnelevatedButton"
-        android:layout_width="0dp"
+        android:layout_width="match_parent"
         android:layout_height="wrap_content"
         android:layout_marginTop="32dp"
-        android:layout_marginStart="24dp"
-        android:layout_marginEnd="24dp"
-        android:paddingVertical="14dp"
+        android:padding="12dp"
         android:text="@string/login"
-        android:textAppearance="?attr/textAppearanceButton"
-        app:cornerRadius="8dp"
+        android:textSize="16sp"
+        android:background="@color/colorPrimary"
         app:layout_constraintEnd_toEndOf="parent"
         app:layout_constraintStart_toStartOf="parent"
         app:layout_constraintTop_toBottomOf="@+id/password_layout" />
-
-    <TextView
-        android:id="@+id/forgot_password_text_view"
-        android:layout_width="wrap_content"
-        android:layout_height="wrap_content"
-        android:layout_marginTop="16dp"
-        android:text="@string/forgot_password"
-        android:textAppearance="?attr/textAppearanceBody2"
-        android:textColor="?attr/colorPrimary"
-        android:clickable="true"
-        android:focusable="true"
-        android:background="?attr/selectableItemBackground"
-        android:padding="8dp"
-        app:layout_constraintEnd_toEndOf="parent"
-        app:layout_constraintStart_toStartOf="parent"
-        app:layout_constraintTop_toBottomOf="@+id/login_button" />
 
     <ProgressBar
         android:id="@+id/progress_bar"
